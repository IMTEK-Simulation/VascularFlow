"""
1)
    Definition of basis functions and their derivatives used in 1D finite element methods.

    Intervals:
        - Unit interval [0, 1]
        - Interpolation in an arbitrary interval

    Basis function types:
        - LinearBasis
        - QuadraticBasis
        - HermiteBasis

2)
    Definition of shape functions and their derivatives used in 2D finite element methods.

    Element type:
        -Quadrilateral elements

    Intervals:
        -Square reference element Ê = [−1, 1]×[−1, 1] centered at the origin of the Cartesian (ξ, η) coordinate system

    Shape functions types:
        - Bi-linear shape functions
        - Adini-Clough-Melosh (ACM)
            * The shape functions are defined by polynomials of degree three
            * The ACM element has 12 degrees of freedom
            * The ACM element is widely used in the analysis of plates
"""

import numpy as np


class BasisFunction:

    _nb_nodes = None
    _dof_per_node = 1

    @property
    def nb_nodes(self):
        """
        Return the number of nodes in which the basis functions are being calculated (the degrees of freedom of each element).
        """
        return self._nb_nodes

    @property
    def dof_per_node(self):
        """
        Return the number of degrees of freedom of each element (used in the assembly matrix).
        """
        return self._dof_per_node

    def eval(self, x: np.array):
        """Return the basis functions in unit interval."""
        raise NotImplementedError

    def first_derivative(self, x: np.array):
        """Return the first derivative of the Basis functions in unit interval"""
        raise NotImplementedError

    def second_derivative(self, x: np.array):
        """Return the second derivative of the Basis functions in unit interval"""
        raise NotImplementedError

    def interpolate(self, y_n: np.array, w_g: np.array, y_k: np.array) -> np.array:
        """
        Interpolate the basis functions in an arbitrary interval.

        Parameters
        ----------
        y_n : np.ndarray
            Nodal positions at each end of the interval.
        w_g : np.ndarray
            The basis function values at all degrees of freedom.
        y_k : np.ndarray
            The arbitrary interval.

        Returns
        -------
        np.ndarray
            The interpolated the basis function values at y_k.
        """

        nb_elements = len(y_n) - 1
        element_k = np.searchsorted(y_n, y_k) - 1
        element_k[element_k < 0] = 0
        element_k[element_k >= nb_elements] = nb_elements - 1
        assert len(element_k) == len(y_k)
        n = self.nb_nodes - 1
        w_nk = []
        for i in range(self.nb_nodes):
            w_nk += [w_g[n * element_k + i]]
        w_nk = np.array(w_nk)
        x_k = (y_k - y_n[element_k]) / (y_n[element_k + 1] - y_n[element_k])
        return np.sum(w_nk * self.eval(x_k), axis=0)

    def interpolate_first_derivative(
        self, y_n: np.ndarray, w_g: np.ndarray, y_k: np.ndarray
    ) -> np.ndarray:
        """
        Interpolate the first derivative of a basis function in an arbitrary interval.

        Parameters
        ----------
        y_n : np.ndarray
            Nodal positions at each end of the interval.
        w_g : np.ndarray
            The basis function values at all degrees of freedom.
        y_k : np.ndarray
            The arbitrary interval.

        Returns
        -------
        np.ndarray
            The first derivative of the interpolated basis function.
        """
        nb_elements = len(y_n) - 1
        element_k = np.searchsorted(y_n, y_k) - 1
        element_k[element_k < 0] = 0
        element_k[element_k >= nb_elements] = nb_elements - 1
        assert len(element_k) == len(y_k)
        n = self.nb_nodes - 1
        w_nk = np.array([w_g[n * element_k + i] for i in range(self.nb_nodes)])
        x_k = (y_k - y_n[element_k]) / (y_n[element_k + 1] - y_n[element_k])
        h_k = y_n[element_k + 1] - y_n[element_k]  # element width
        return np.sum(w_nk * self.first_derivative(x_k) / h_k, axis=0)

    def interpolate_second_derivative(
        self, y_n: np.ndarray, w_g: np.ndarray, y_k: np.ndarray
    ) -> np.ndarray:
        """
        Interpolate the second derivative of a basis function in an arbitrary interval.

        Parameters
        ----------
        y_n : np.ndarray
            Nodal positions at each end of the interval.
        w_g : np.ndarray
            The basis function values at all degrees of freedom.
        y_k : np.ndarray
            The arbitrary interval.

        Returns
        -------
        np.ndarray
            The second derivative of the interpolated basis function.
        """
        nb_elements = len(y_n) - 1
        element_k = np.searchsorted(y_n, y_k) - 1
        element_k[element_k < 0] = 0
        element_k[element_k >= nb_elements] = nb_elements - 1
        assert len(element_k) == len(y_k)
        n = self.nb_nodes - 1
        w_nk = np.array([w_g[n * element_k + i] for i in range(self.nb_nodes)])
        x_k = (y_k - y_n[element_k]) / (y_n[element_k + 1] - y_n[element_k])
        h_k = y_n[element_k + 1] - y_n[element_k]
        return np.sum(w_nk * self.second_derivative(x_k) / (h_k**2), axis=0)


class ShapeFunction:
    """
    Abstract base class for shape functions on a reference element.
    Subclasses must implement methods for evaluating the shape function
    and its derivatives.
    """

    _nb_nodes = None
    _dof_per_node = None

    @property
    def nb_nodes(self):
        """
        Returns:
            int: Number of nodes in the reference element.
        """
        return self._nb_nodes

    @property
    def dof_per_node(self):
        """
        Returns:
            int: Number of degrees of freedom per node.
        """
        return self._dof_per_node

    def eval(self, s: np.array, n: np.array):
        """
        Evaluate the shape function values on the reference element.

        Args:
            s (np.ndarray): Local horizontal (ξ) coordinates.
            n (np.ndarray): Local vertical (η) coordinates.

        Returns:
            np.ndarray: Shape function values at (s, n).
        """

        raise NotImplementedError

    def first_derivative(self, s: np.array, n: np.array):
        """
        Evaluate the first derivatives of the shape functions.

        Args:
            s (np.ndarray): Local horizontal (ξ) coordinates.
            n (np.ndarray): Local vertical (η) coordinates.

        Returns:
            np.ndarray: First derivatives ∇φ_k with shape (4, 2), where
                        column 0 is ∂φ/∂s and column 1 is ∂φ/∂n.
        """

        raise NotImplementedError

    def second_derivative(self, s: np.array, n: np.array):
        """
        Evaluate the second derivatives of the shape functions.

        Args:
            s (np.ndarray): Local horizontal (ξ) coordinates.
            n (np.ndarray): Local vertical (η) coordinates.

        Returns:
            np.ndarray: Second derivatives (not implemented here).
        """
        raise NotImplementedError

    def interpolate(self, y_n: np.array, w_g: np.array, y_k: np.array) -> np.array:
        """Interpolate the function at x_k"""
        nb_elements = len(y_n) - 1
        element_k = np.searchsorted(y_n, y_k) - 1
        element_k[element_k < 0] = 0
        element_k[element_k >= nb_elements] = nb_elements - 1
        assert len(element_k) == len(y_k)
        n = self.nb_nodes - 1
        w_nk = []
        for i in range(self.nb_nodes):
            w_nk += [w_g[n * element_k + i]]
        w_nk = np.array(w_nk)
        x_k = (y_k - y_n[element_k]) / (y_n[element_k + 1] - y_n[element_k])
        return np.sum(w_nk * self.eval(x_k), axis=0)


class LinearBasis(BasisFunction):
    """
    Linear basis functions for 1D finite element methods.

    This basis provides two shape functions per element:
    - Function value at node 0
    - Function value at node 1
    """

    _nb_nodes = 2
    _dof_per_node = 1

    def eval(self, x: np.array):
        """
        Evaluate the Linear basis functions at a given point x.

        Parameters
        ----------
        x: np.array
            The point at which to evaluate the basis functions in [0, 1].

        Returns
        ----------
        eval: np.ndarray
            A 1D array of shape (2,) containing the values of the basis functions at x.
        """
        return np.array([1 - x, x])

    def first_derivative(self, x: np.array):
        """
        Evaluate the first derivative of the Linear basis functions at a given point x.

        Parameters
        ----------
        x: np.array
            The point at which to evaluate the first derivatives of basis functions in [0, 1].

        Returns
        ----------
        first_derivative: np.ndarray
            A 1D array of shape (2,) containing the values of the first derivative of basis functions at x.
        """
        return np.array([-np.ones_like(x), np.ones_like(x)])


class QuadraticBasis(BasisFunction):
    """
    Quadrature basis functions for 1D finite element methods.

    This basis provides three shape functions per element:
    - Function value at node 0
    - Function value at node 1/2
    - Function value at node 1
    """

    _nb_nodes = 3
    _dof_per_node = 1

    def eval(self, x: np.array):
        """
        Evaluate the Quadrature basis functions at a given point x.

<<<<<<< HEAD
        Parameters
        ----------
        x: np.array
            The point at which to evaluate the basis functions in [0, 1].

        Returns
        ----------
        eval: np.ndarray
            A 1D array of shape (3,) containing the values of the basis functions at x.
        """
        return np.array([1 - 3 * x + 2 * x**2, 4 * x - 4 * x**2, -x + 2 * x**2])
=======
    def eval(self, x: np.array) -> np.ndarray:
        return np.array([1 - 3 * x + 2 * x ** 2, 4 * x - 4 * x ** 2, -x + 2 * x ** 2])
>>>>>>> 7ffc4449

    def first_derivative(self, x: np.array):
        """
        Evaluate the first derivative of the Quadrature basis functions at a given point x.

        Parameters
        ----------
        x: np.array
            The point at which to evaluate the first derivatives of basis functions in [0, 1].

        Returns
        ----------
        first_derivative: np.ndarray
            A 1D array of shape (3,) containing the values of the first derivative of basis functions at x.
        """
        return np.array([-3 + 4 * x, 4 - 8 * x, -1 + 4 * x])

    def second_derivative(self, x: np.array):
        """
        Evaluate the second derivative of the Quadrature basis functions at a given point x.

        Parameters
        ----------
        x: np.array
            The point at which to evaluate the first derivatives of basis functions in [0, 1].

        Returns
        ----------
        first_derivative: np.ndarray
            A 1D array of shape (3,) containing the values of the first derivative of basis functions at x.
        """

        return np.array(
            [4 * np.ones_like(x), -8 * np.ones_like(x), 4 * np.ones_like(x)]
        )


<<<<<<< HEAD
class HermiteBasis(BasisFunction):
    """
    Third-degree Hermite polynomial basis functions for 1D finite element methods.

    This basis provides four shape functions per element:
    - Function value at node 0
    - Derivative at node 0
    - Function value at node 1
    - Derivative at node 1
    """

    _nb_nodes = 4
    _dof_per_node = 2

    def eval(self, x: np.array):
        """
        Evaluate the cubic Hermite basis functions at a given point x.

        Parameters
        ----------
        x: np.array
            The point at which to evaluate the basis functions in [0, 1].

        Returns
        ----------
        eval: np.ndarray
            A 1D array of shape (4,) containing the values of the basis functions at x.
        """
        return np.array(
            [
                2 * x**3 - 3 * x**2 + 1,
                x**3 - 2 * x**2 + x,
                -2 * x**3 + 3 * x**2,
                x**3 - x**2,
            ]
        )

    def first_derivative(self, x: np.array):
        """
        Evaluate the first derivative of cubic Hermite basis functions at a given point x.

        Parameters
        ----------
        x: np.array
            The point at which to evaluate the first derivatives of basis functions in [0, 1].

        Returns
        ----------
        first_derivative: np.ndarray
            A 1D array of shape (4,) containing the values of the first derivative of basis functions at x.
        """
        return np.array(
            [
                6 * x**2 - 6 * x,
                3 * x**2 - 4 * x + 1,
                -6 * x**2 + 6 * x,
                3 * x**2 - 2 * x,
            ]
        )

    def second_derivative(self, x: np.array):
        """
        Evaluate the second derivative of cubic Hermite basis functions at a given point x.

        Parameters
        ----------
        x: np.array
            The point at which to evaluate the second derivatives of basis functions in [0, 1].

        Returns
        ----------
        second_derivative: np.ndarray
            A 1D array of shape (4,) containing the values of the second derivative of basis functions at x.
        """
        return np.array([12 * x - 6, 6 * x - 4, -12 * x + 6, 6 * x - 2])


class BilinearShapeFunctions(ShapeFunction):
    """
    Bilinear shape functions for 4-node quadrilateral (Q1) elements.
    Defined on the reference square [-1, 1] x [-1, 1].

    Node order:
        - Node 1: (-1, -1)
        - Node 2: (+1, -1)
        - Node 3: (+1, +1)
        - Node 4: (-1, +1)
    """

    _nb_nodes = 4
    _dof_per_node = 1

    def eval(self, s: np.array, n: np.array):
        """
        Evaluate the bilinear shape functions φ₁ to φ₄.

        Args:
            s (np.ndarray): Local horizontal (ξ) coordinates.
            n (np.ndarray): Local vertical (η) coordinates.

        Returns:
            np.ndarray: Array of shape function values [φ₁, φ₂, φ₃, φ₄].
        """

        return np.array(
            [
                0.25 * (1 - s) * (1 - n),  # φ1
                0.25 * (1 + s) * (1 - n),  # φ2
                0.25 * (1 + s) * (1 + n),  # φ3
                0.25 * (1 - s) * (1 + n),  # φ4
            ]
        )

    def first_derivative(self, s: np.array, n: np.array):
        """
        Evaluate the first derivatives ∇φ_k of the bilinear shape functions.

        Args:
            s (np.ndarray): Local horizontal (ξ) coordinates.
            n (np.ndarray): Local vertical (η) coordinates.

        Returns:
            np.ndarray: Array of shape (4, 2) where:
                        - Row k contains the gradient of φ_k
                        - Column 0 = ∂φ/∂ξ (s), Column 1 = ∂φ/∂η (n)
        """

        return (
            np.array(
                [
                    [-(1 - n), -(1 - s)],  # ∇φ1
                    [(1 - n), -(1 + s)],  # ∇φ2
                    [(1 + n), (1 + s)],  # ∇φ3
                    [-(1 + n), (1 - s)],  # ∇φ4
                ]
            )
            * 0.25
        )


class ACMShapeFunctions(ShapeFunction):
    """
    Adini-Clough-Melosh (ACM) shape functions for 12-node quadrilateral elements.
    Defined on the reference square [-1, 1] x [-1, 1].

    Node order:
        - Node 1: (-1, -1)
        - Node 2: (+1, -1)
        - Node 3: (+1, +1)
        - Node 4: (-1, +1)
    """

    _nb_nodes = 12
    _dof_per_node = 1

    def eval(self, s: np.array, n: np.array):
        """
        Evaluate the ACM shape functions φ₁ to φ₁₂.

        Args:
            s (np.ndarray): Local horizontal (ξ) coordinates.
            n (np.ndarray): Local vertical (η) coordinates.

        Returns:
            np.ndarray: Array of shape function values [φ₁, φ₂, ..., φ₁₂].
        """
        return np.array(
            [
                # N1 =
                -0.125 * (-1 + n) * (-1 + s) * (-2 + n + n**2 + s + s**2),
                # N2 =
                -0.0625 * (-1 + n) ** 2 * (1 + n) * (-1 + s),
                # N3 =
                -0.0625 * (-1 + n) * (-1 + s) ** 2 * (1 + s),
                # N4 =
                0.125 * (-1 + n) * (1 + s) * (-2 + n + n**2 - 1 * s + s**2),
                # N5 =
                -(n + 1) * (1.0 * n - 0.25 * (n + 1) ** 2) * (s + 1) / 4,
                # N6 =
                (s + 1) ** 2 * (0.125 * n + 0.125 * s - 0.0625 * (n + 1) * (s + 1)),
                # N7 =
                (n + 1)
                * (s + 1)
                * (1.5 * n + 1.5 * s - 0.5 * (n + 1) ** 2 - 0.5 * (s + 1) ** 2 + 2.0)
                / 4,
                # N8 =
                0.0625 * (n - 1) * (n + 1) ** 2 * (s + 1),
                # N9 =
                0.0625 * (n + 1) * (s - 1) * (s + 1) ** 2,
                # N10 =
                0.125 * (1 + n) * (-1 + s) * (-2 - 1 * n + n**2 + s + s**2),
                # N11 =
                (n + 1) ** 2 * (0.125 * n + 0.125 * s - 0.0625 * (n + 1) * (s + 1)),
                # N12 =
                -(n + 1) * (s + 1) * (1.0 * s - 0.25 * (s + 1) ** 2) / 4,
            ]
        )

    def first_derivative(self, s: np.array, n: np.array):
        """
        Evaluate the first derivatives ∇φ_k of the ACM shape functions.

        Args:
            s (np.ndarray): Local horizontal (ξ) coordinates.
            n (np.ndarray): Local vertical (η) coordinates.

        Returns:
            np.ndarray: Array of shape (12, 2) where:
                        - Row k contains the gradient of φ_k
                        - Column 0 = ∂φ/∂ξ (s), Column 1 = ∂φ/∂η (n)
        """

        return np.array(
            [
                # ∇N1 =
                [
                    -(n - 1) * (n**2 + n + 3 * s**2 - 3) / 8,
                    -(s - 1) * (3 * n**2 + s**2 + s - 3) / 8,
                ],
                # ∇N2 =
                [
                    -((n - 1) ** 2) * (n + 1) / 16,
                    -(n - 1) * (3 * n + 1) * (s - 1) / 16,
                ],
                # ∇N3 =
                [
                    -0.1875 * (-1 + n) * (-1 + s) * (1 / 3 + s),
                    -0.0625 * (-1 + s) ** 2 * (1 + s),
                ],
                # ∇N4 =
                [
                    0.125 * (n**3 - 3 * (-1 + s**2) + n * (-4 + 3 * s**2)),
                    0.125 * (-3 - 4 * s + s**3 + 3 * n**2 * (1 + s)),
                ],
                # ∇N5 =
                [
                    0.0625 * (1 - n) ** 2 * (1 + n),
                    0.0625 * (-1 + n) * (1 + 3 * n) * (1 + s),
                ],
                # ∇N6 =
                [
                    -0.0625
                    + 0.0625 * n
                    + s * (0.125 - 0.125 * n + (0.1875 - 0.1875 * n) * s),
                    (0.0625 - 0.0625 * s) * (1 + s) ** 2,
                ],
                # ∇N7 =
                [
                    -(n + 1) * (n**2 - n + 3 * s**2 - 3) / 8,
                    -(s + 1) * (3 * n**2 + s**2 - s - 3) / 8,
                ],
                # ∇N8 =
                [
                    0.0625 * (-1 + n) * (1 + n) ** 2,
                    0.1875 * (-1 / 3 + n) * (1 + n) * (1 + s),
                ],
                # ∇N9 =
                [
                    0.1875 * (1 + n) * (-1 / 3 + s) * (1 + s),
                    0.0625 * (-1 + s) * (1 + s) ** 2,
                ],
                # ∇N10 =
                [
                    (n + 1) * (n**2 - n + 3 * s**2 - 3) / 8,
                    (s - 1) * (3 * n**2 + s**2 + s - 3) / 8,
                ],
                # ∇N11 =
                [
                    -(n - 1) * (n + 1) ** 2 / 16,
                    -(n + 1) * (3 * n - 1) * (s - 1) / 16,
                ],
                # ∇N12 =
                [
                    (n + 1) * (s - 1) * (3 * s + 1) / 16,
                    (s - 1) ** 2 * (s + 1) / 16,
                ],
            ]
        )

    def second_derivative(self, s: np.array, n: np.array):
        """
        Evaluate the second derivatives of the ACM shape functions.

        Args:
            s (np.ndarray): Local horizontal (ξ) coordinates.
            n (np.ndarray): Local vertical (η) coordinates.

        Returns:
            np.ndarray: Array of shape (12, 2, 2) where:
                        - Row k contains the second derivative of φ_k
                        - Column 0 = ∂²φ/∂ξ², Column 1, 2 = ∂²φ/∂ξ∂η, Column 3 = ∂²φ/∂η²
        """
        return np.array(
            [
                # ∇²N1 =
                [
                    [-3 * s * (n - 1) / 4, -(3 * n**2 + 3 * s**2 - 4) / 8],
                    [-(3 * n**2 + 3 * s**2 - 4) / 8, -3 * n * (s - 1) / 4],
                ],
                # ∇²N2 =
                [
                    [0, -(n - 1) * (3 * n + 1) / 16],
                    [-(n - 1) * (3 * n + 1) / 16, -(3 * n - 1) * (s - 1) / 8],
                ],
                # ∇²N3 =
                [
                    [
                        -0.125 * (-1 + n) * (-1 + 3 * s),
                        -0.1875 * (-1 + s) * (1 / 3 + s),
                    ],
                    [-0.1875 * (-1 + s) * (1 / 3 + s), 0],
                ],
                # ∇²N4 =
                [
                    [(-0.75 + 0.75 * n) * s, 0.125 * (-4 + 3 * n**2 + 3 * s**2)],
                    [0.125 * (-4 + 3 * n**2 + 3 * s**2), 0.75 * n * (1 + s)],
                ],
                # ∇²N5 =
                [
                    [0, 0.1875 * (-1 + n) * (1 / 3 + n)],
                    [0.1875 * (-1 + n) * (1 / 3 + n), 0.125 * (-1 + 3 * n) * (1 + s)],
                ],
                # ∇²N6 =
                [
                    [-0.125 * (-1 + n) * (1 + 3 * s), -0.1875 * (-1 / 3 + s) * (1 + s)],
                    [-0.1875 * (-1 / 3 + s) * (1 + s), 0],
                ],
                # ∇²N7 =
                [
                    [-0.75 * s * (1 + n), 1 / 8 * (4 - 3 * n**2 - 3 * s**2)],
                    [1 / 8 * (4 - 3 * n**2 - 3 * s**2), -0.75 * n * (1 + s)],
                ],
                # ∇²N8 =
                [
                    [0, 0.1875 * (n - 1 / 3) * (1 + n)],
                    [0.1875 * (n - 1 / 3) * (1 + n), 0.125 * (1 + 3 * n) * (1 + s)],
                ],
                # ∇²N9 =
                [
                    [0.125 * (1 + n) * (1 + 3 * s), 0.1875 * (s - 1 / 3) * (1 + s)],
                    [0.1875 * (s - 1 / 3) * (1 + s), 0],
                ],
                # ∇²N10 =
                [
                    [3 * s * (n + 1) / 4, (3 * n**2 + 3 * s**2 - 4) / 8],
                    [(3 * n**2 + 3 * s**2 - 4) / 8, 3 * n * (s - 1) / 4],
                ],
                # ∇²N11 =
                [
                    [0, -(n + 1) * (3 * n - 1) / 16],
                    [-(n + 1) * (3 * n - 1) / 16, -(3 * n + 1) * (s - 1) / 8],
                ],
                # ∇²N12 =
                [
                    [(n + 1) * (3 * s - 1) / 8, (s - 1) * (3 * s + 1) / 16],
                    [(s - 1) * (3 * s + 1) / 16, 0],
                ],
            ]
        )
=======
class CubicBasis(BasisFunction):
    _nb_nodes = 4

    def eval(self, x: np.array) -> np.ndarray:
        return np.array([1 - 3 * x ** 2 + 2 * x ** 3, x - 2 * x ** 2 + x ** 3,
                         3 * x ** 2 - 2 * x ** 3, -x ** 2 + x ** 3])

    def first_derivative(self, x: np.array) -> np.ndarray:
        return np.array(
            [-6 * x + 6 * x ** 2, 1 - 4 * x + 3 * x ** 2, 6 * x - 6 * x ** 2,
             -2 * x + 3 * x ** 2])

    def second_derivative(self, x: np.array) -> np.ndarray:
        return np.array([-6 + 12 * x, -4 + 6 * x, 6 - 12 * x, -2 + 6 * x])


class HermiteBasis(BasisFunction):
    _nb_nodes = 4

    def eval(self, x: np.array) -> np.ndarray:
        return np.array([(1 - x) ** 2 * (1 + 2 * x), (1 - x) ** 2 * x,
                         x ** 2 * (3 - 2 * x), (x - 1) * x ** 2])

    def first_derivative(self, x: np.array) -> np.ndarray:
        return np.array(
            [6 * x * (x - 1), 1 - 4 * x + 3 * x ** 2, 6 * x * (1 - x), x * (3 * x - 2)])

    def second_derivative(self, x: np.array) -> np.ndarray:
        return np.array([12 * x - 6, 6 * x - 4, 6 - 12 * x, 6 * x - 2])
>>>>>>> 7ffc4449
<|MERGE_RESOLUTION|>--- conflicted
+++ resolved
@@ -303,7 +303,6 @@
         """
         Evaluate the Quadrature basis functions at a given point x.
 
-<<<<<<< HEAD
         Parameters
         ----------
         x: np.array
@@ -315,10 +314,6 @@
             A 1D array of shape (3,) containing the values of the basis functions at x.
         """
         return np.array([1 - 3 * x + 2 * x**2, 4 * x - 4 * x**2, -x + 2 * x**2])
-=======
-    def eval(self, x: np.array) -> np.ndarray:
-        return np.array([1 - 3 * x + 2 * x ** 2, 4 * x - 4 * x ** 2, -x + 2 * x ** 2])
->>>>>>> 7ffc4449
 
     def first_derivative(self, x: np.array):
         """
@@ -356,7 +351,6 @@
         )
 
 
-<<<<<<< HEAD
 class HermiteBasis(BasisFunction):
     """
     Third-degree Hermite polynomial basis functions for 1D finite element methods.
@@ -715,35 +709,4 @@
                     [(s - 1) * (3 * s + 1) / 16, 0],
                 ],
             ]
-        )
-=======
-class CubicBasis(BasisFunction):
-    _nb_nodes = 4
-
-    def eval(self, x: np.array) -> np.ndarray:
-        return np.array([1 - 3 * x ** 2 + 2 * x ** 3, x - 2 * x ** 2 + x ** 3,
-                         3 * x ** 2 - 2 * x ** 3, -x ** 2 + x ** 3])
-
-    def first_derivative(self, x: np.array) -> np.ndarray:
-        return np.array(
-            [-6 * x + 6 * x ** 2, 1 - 4 * x + 3 * x ** 2, 6 * x - 6 * x ** 2,
-             -2 * x + 3 * x ** 2])
-
-    def second_derivative(self, x: np.array) -> np.ndarray:
-        return np.array([-6 + 12 * x, -4 + 6 * x, 6 - 12 * x, -2 + 6 * x])
-
-
-class HermiteBasis(BasisFunction):
-    _nb_nodes = 4
-
-    def eval(self, x: np.array) -> np.ndarray:
-        return np.array([(1 - x) ** 2 * (1 + 2 * x), (1 - x) ** 2 * x,
-                         x ** 2 * (3 - 2 * x), (x - 1) * x ** 2])
-
-    def first_derivative(self, x: np.array) -> np.ndarray:
-        return np.array(
-            [6 * x * (x - 1), 1 - 4 * x + 3 * x ** 2, 6 * x * (1 - x), x * (3 * x - 2)])
-
-    def second_derivative(self, x: np.array) -> np.ndarray:
-        return np.array([12 * x - 6, 6 * x - 4, 6 - 12 * x, 6 * x - 2])
->>>>>>> 7ffc4449
+        )